'''
Contains functions to estimate various two point statistics.
'''

import numpy as np
from . import const
from . import conv
from .helper_functions import print_msg, get_eval
from scipy import fftpack


def power_spectrum_nd(input_array, box_dims=None):
        ''' 
        Calculate the power spectrum of input_array and return it as an n-dimensional array,
        where n is the number of dimensions in input_array
        box_side is the size of the box in comoving Mpc. If this is set to None (default),
        the internal box size is used
        
        Parameters:
                input_array (numpy array): the array to calculate the 
                        power spectrum of. Can be of any dimensions.
                box_dims = None (float or array-like): the dimensions of the 
                        box. If this is None, the current box volume is used along all
                        dimensions. If it is a float, this is taken as the box length
                        along all dimensions. If it is an array-like, the elements are
                        taken as the box length along each axis.
        
        Returns:
                The power spectrum in the same dimensions as the input array.           
        '''

        box_dims = _get_dims(box_dims, input_array.shape)

        print_msg( 'Calculating power spectrum...')
        ft = fftpack.fftshift(fftpack.fftn(input_array.astype('float64')))
        power_spectrum = np.abs(ft)**2
        print_msg( '...done')

        # scale
        boxvol = np.product(box_dims)
        pixelsize = boxvol/(np.product(input_array.shape))
        power_spectrum *= pixelsize**2/boxvol
        
        return power_spectrum


def cross_power_spectrum_nd(input_array1, input_array2, box_dims):
        ''' 
        Calculate the cross power spectrum two arrays and return it as an n-dimensional array,
        where n is the number of dimensions in input_array
        box_side is the size of the box in comoving Mpc. If this is set to None (default),
        the internal box size is used
        
        Parameters:
                input_array1 (numpy array): the first array to calculate the 
                        power spectrum of. Can be of any dimensions.
                input_array2 (numpy array): the second array. Must have same 
                        dimensions as input_array1.
                box_dims = None (float or array-like): the dimensions of the 
                        box. If this is None, the current box volume is used along all
                        dimensions. If it is a float, this is taken as the box length
                        along all dimensions. If it is an array-like, the elements are
                        taken as the box length along each axis.
        
        Returns:
                The cross power spectrum in the same dimensions as the input arrays.
                
        TODO:
                Also return k values.
        '''

        assert(input_array1.shape == input_array2.shape)

        box_dims = _get_dims(box_dims, input_array1.shape)

        print_msg( 'Calculating power spectrum...')
        ft1 = fftpack.fftshift(fftpack.fftn(input_array1.astype('float64')))
        ft2 = fftpack.fftshift(fftpack.fftn(input_array2.astype('float64')))
        power_spectrum = np.real(ft1)*np.real(ft2)+np.imag(ft1)*np.imag(ft2)
        print_msg( '...done')

        # scale
        boxvol = np.product(box_dims)
        pixelsize = boxvol/(np.product(input_array1.shape))
        power_spectrum *= pixelsize**2/boxvol

        return power_spectrum


def radial_average(input_array, box_dims, kbins=10, binning='log', breakpoint=0.1):
        '''
        Radially average data. Mostly for internal use.
        
        Parameters: 
                input_array (numpy array): the data array
                box_dims = None (float or array-like): the dimensions of the 
                        box. If this is None, the current box volume is used along all
                        dimensions. If it is a float, this is taken as the box length
                        along all dimensions. If it is an array-like, the elements are
                        taken as the box length along each axis.
                kbins = 10 (integer or array-like): The number of bins,
                        or a list containing the bin edges. If an integer is given, the bins
                        are logarithmically spaced.
                        
        Returns:
                A tuple with (data, bins, n_modes), where data is an array with the 
                averaged data, bins is an array with the bin centers and n_modes is the 
                number of modes in each bin

        '''

        k_comp, k = _get_k(input_array, box_dims)

        kbins = _get_kbins(kbins, box_dims, k, binning=binning, breakpoint=breakpoint)
        
        #Bin the data
        print_msg('Binning data...')
        dk = (kbins[1:]-kbins[:-1])/2.
        #Total power in each bin
        outdata = np.histogram(k.flatten(), bins=kbins,
                                                weights = input_array.flatten())[0]
        #Number of modes in each bin
        n_modes = np.histogram(k.flatten(), bins=kbins)[0].astype('float')
        outdata /= n_modes
        
        return outdata, kbins[:-1]+dk, n_modes
        

def power_spectrum_1d(input_array_nd, kbins=100, box_dims=None, return_n_modes=False, binning='log', breakpoint=0.1):
        ''' Calculate the spherically averaged power spectrum of an array 
        and return it as a one-dimensional array.
        
        Parameters: 
                input_array_nd (numpy array): the data array
                kbins = 100 (integer or array-like): The number of bins,
                        or a list containing the bin edges. If an integer is given, the bins
                        are logarithmically spaced.
                box_dims = None (float or array-like): the dimensions of the 
                        box. If this is None, the current box volume is used along all
                        dimensions. If it is a float, this is taken as the box length
                        along all dimensions. If it is an array-like, the elements are
                        taken as the box length along each axis.
                return_n_modes = False (bool): if true, also return the
                        number of modes in each bin
                binning = 'log' : It defines the type of binning in k-space. The other option is 
                                    'linear' or 'mixed'.
                        
        Returns: 
                A tuple with (Pk, bins), where Pk is an array with the 
                power spectrum and bins is an array with the k bin centers.
        '''

        box_dims = _get_dims(box_dims, input_array_nd.shape)

        input_array = power_spectrum_nd(input_array_nd, box_dims=box_dims)      

        ps, bins, n_modes = radial_average(input_array, kbins=kbins, box_dims=box_dims, binning=binning, breakpoint=breakpoint)
        if return_n_modes:
                return ps, bins, n_modes
        return ps, bins


def cross_power_spectrum_1d(input_array1_nd, input_array2_nd, kbins=100, box_dims=None, return_n_modes=False, binning='log',breakpoint=0.1):
        ''' Calculate the spherically averaged cross power spectrum of two arrays 
        and return it as a one-dimensional array.
        
        Parameters: 
                input_array1_nd (numpy array): the first data array
                input_array2_nd (numpy array): the second data array
                kbins = 100 (integer or array-like): The number of bins,
                        or a list containing the bin edges. If an integer is given, the bins
                        are logarithmically spaced.
                box_dims = None (float or array-like): the dimensions of the 
                        box. If this is None, the current box volume is used along all
                        dimensions. If it is a float, this is taken as the box length
                        along all dimensions. If it is an array-like, the elements are
                        taken as the box length along each axis.
                return_n_modes = False (bool): if true, also return the
                        number of modes in each bin
                binning = 'log' : It defines the type of binning in k-space. The other option is 
                                    'linear' or 'mixed'.
                        
        Returns: 
                A tuple with (Pk, bins), where Pk is an array with the 
                cross power spectrum and bins is an array with the k bin centers.
        '''

        box_dims = _get_dims(box_dims, input_array1_nd.shape)

        input_array = cross_power_spectrum_nd(input_array1_nd, input_array2_nd, box_dims=box_dims)      

        ps, bins, n_modes = radial_average(input_array, kbins=kbins, box_dims = box_dims, binning=binning, breakpoint=breakpoint)
        if return_n_modes:
                return ps, bins, n_modes
        return ps, bins


def power_spectrum_mu(input_array, los_axis = 0, mubins=20, kbins=10, box_dims = None, weights=None,exclude_zero_modes = True, return_n_modes=False, absolute_mus = True):

        '''
        Calculate the power spectrum and bin it in mu=cos(theta) and k
        input_array is the array to calculate the power spectrum from
        
        Parameters: 
                input_array (numpy array): the data array
                los_axis = 0 (integer): the line-of-sight axis
                mubins = 20 (integer): the number of mu bins
                kbins = 10 (integer or array-like): The number of bins,
                        or a list containing the bin edges. If an integer is given, the bins
                        are logarithmically spaced.
                box_dims = None (float or array-like): the dimensions of the 
                        box. If this is None, the current box volume is used along all
                        dimensions. If it is a float, this is taken as the box length
                        along all dimensions. If it is an array-like, the elements are
                        taken as the box length along each axis.
                return_n_modes = False (bool): if true, also return the
                        number of modes in each bin
                exlude_zero_modes = True (bool): if true, modes with any components
                        of k equal to zero will be excluded.
                absolute_mus = True (boolean): if true, use the absolute values of mu, range [0,1]. If false, use the range [-1,1] 
                        
        Returns: 
                A tuple with (Pk, mubins, kbins), where Pk is an array with the 
                power spectrum of dimensions (n_mubins x n_kbins), 
                mubins is an array with the mu bin centers and
                kbins is an array with the k bin centers.
        
        '''

        box_dims = _get_dims(box_dims, input_array.shape)

        #Calculate the power spectrum
        powerspectrum = power_spectrum_nd(input_array, box_dims=box_dims)       

        ps, mu_bins, k_bins, n_modes = positive_mu_binning(powerspectrum, los_axis, mubins, kbins, box_dims, weights, exclude_zero_modes, absolute_mus)

        if return_n_modes:
                return ps, mu_bins, k_bins, n_modes
        return ps, mu_bins, k_bins


def cross_power_spectrum_mu(input_array1, input_array2, los_axis = 0, mubins=20, kbins=10, box_dims = None, weights=None, exclude_zero_modes = True, return_n_modes=False, absolute_mus=True):
        '''
        Calculate the cross power spectrum and bin it in mu=cos(theta) and k
        input_array is the array to calculate the power spectrum from
        
        Parameters: 
                input_array1 (numpy array): the first data array
                input_array2 (numpy array): the second data array
                los_axis = 0 (integer): the line-of-sight axis
                mubins = 20 (integer): the number of mu bins
                kbins = 10 (integer or array-like): The number of bins,
                        or a list containing the bin edges. If an integer is given, the bins
                        are logarithmically spaced.
                box_dims = None (float or array-like): the dimensions of the 
                        box. If this is None, the current box volume is used along all
                        dimensions. If it is a float, this is taken as the box length
                        along all dimensions. If it is an array-like, the elements are
                        taken as the box length along each axis.
                return_n_modes = False (bool): if true, also return the
                        number of modes in each bin
                exlude_zero_modes = True (bool): if true, modes with any components
                        of k equal to zero will be excluded.
                absolute_mus = True (boolean): if true, use the absolute values of mu, range [0,1]. If false, use the range [-1,1] 
                
        Returns: 
                A tuple with (Pk, mubins, kbins), where Pk is an array with the 
                cross power spectrum of dimensions (n_mubins x n_kbins), 
                mubins is an array with the mu bin centers and
                kbins is an array with the k bin centers.
                
        TODO:
                Add support for (non-numpy) lists for the bins
        '''

        box_dims = _get_dims(box_dims, input_array1.shape)
        
        #Calculate the power spectrum
        powerspectrum = cross_power_spectrum_nd(input_array1, input_array2, box_dims=box_dims)  
        
        ps, mu_bins, k_bins, n_modes = mu_binning(powerspectrum, los_axis, mubins, kbins, box_dims, weights, exclude_zero_modes, absolute_mus)
        if return_n_modes:
                return ps, mu_bins, k_bins, n_modes
        return ps, mu_bins, k_bins


def mu_binning(powerspectrum, los_axis = 0, mubins=20, kbins=10, box_dims=None, weights=None,
                        exclude_zero_modes=True, binning='log', absolute_mus=True):
        '''
        This function is for internal use only.
        '''
        
        if weights != None:
                powerspectrum *= weights

        assert(len(powerspectrum.shape)==3)

        k_comp, k = _get_k(powerspectrum, box_dims)

        mu = _get_mu(k_comp, k, los_axis, absolute_mus)

        #Calculate k values, and make k bins
        kbins = _get_kbins(kbins, box_dims, k, binning=binning)
        dk = (kbins[1:]-kbins[:-1])/2.
        n_kbins = len(kbins)-1
                
        #Exclude k_perp = 0 modes
        if exclude_zero_modes:
                good_idx = _get_nonzero_idx(powerspectrum.shape, los_axis)
        else:
                good_idx = np.ones_like(powerspectrum)

        #Make mu bins
        min_mu=0.0 if absolute_mus else -1.0
        if isinstance(mubins,int):
                mubins = np.linspace(min_mu, 1.0 , mubins+1)
        dmu = (mubins[1:]-mubins[:-1])/2.
        n_mubins = len(mubins)-1

        #Remove the zero component from the power spectrum. mu is undefined here
        powerspectrum[tuple((np.array(powerspectrum.shape)/2).astype(int))] = 0.

        #Bin the data
        print_msg('Binning data...')
        outdata = np.zeros((n_mubins,n_kbins))
        n_modes = np.zeros((n_mubins,n_kbins))
        for ki in range(n_kbins):
                print_msg('Bin %d of %d' % (ki, n_kbins))
                kmin = kbins[ki]
                kmax = kbins[ki+1]
                kidx = (k >= kmin) & (k < kmax)
                kidx = kidx*good_idx
                for i in range(n_mubins):
                        mu_min = mubins[i]
                        mu_max = mubins[i+1]
                        idx = (mu >= mu_min) & (mu < mu_max) & kidx.astype(bool)
                        outdata[i,ki] = np.mean(powerspectrum[idx])
                        n_modes[i,ki] = np.size(powerspectrum[idx])
                        if weights != None:
                                outdata[i,ki] /= weights[idx].mean()

        return outdata, mubins[:-1]+dmu, kbins[:-1]+dk, n_modes

def get_k(input_array, box_dims):
        box_dims = _get_dims(box_dims, input_array.shape)
        return _get_k(input_array, box_dims)
        
def get_kbins(kbins, box_dims, k=None, array=None, binning='log'):
        assert k is not None or array is not None
        box_dims = _get_dims(box_dims, array.shape)
        if k is None: k_comp, k = _get_k(array, box_dims)
        return _get_kbins(kbins, box_dims, k, binning=binning)

#Some methods for internal use

def _get_k(input_array, box_dims):
<<<<<<< HEAD
        '''
        Get the k values for input array with given dimensions.
        Return k components and magnitudes.
        For internal use.
        '''
        dim = len(input_array.shape)
        if dim == 1:
                x = np.arange(len(input_array))
                center = x.max()/2.
                kx = 2.*np.pi*(x-center)/box_dims[0]
                return [kx], kx
        elif dim == 2:
                x,y = np.indices(input_array.shape, dtype='int32')
                center = np.array([(x.max()-x.min())/2, (y.max()-y.min())/2])
                kx = 2.*np.pi * (x-center[0])/box_dims[0]
                ky = 2.*np.pi * (y-center[1])/box_dims[1]
                k = np.sqrt(kx**2 + ky**2)
                return [kx, ky], k
        elif dim == 3:
                x,y,z = np.indices(input_array.shape, dtype='int32')
                center = np.array([(x.max()-x.min())/2, (y.max()-y.min())/2, \
                                                (z.max()-z.min())/2])
                kx = 2.*np.pi * (x-center[0])/box_dims[0]
                ky = 2.*np.pi * (y-center[1])/box_dims[1]
                kz = 2.*np.pi * (z-center[2])/box_dims[2]

                k = np.sqrt(kx**2 + ky**2 + kz**2 )             
                return [kx,ky,kz], k


def _get_mu(k_comp, k, los_axis, absolute_mus):
        '''
        Get the mu values for given k values and 
        a line-of-sight axis.
        For internal use
        '''
                
        #Line-of-sight distance from center 
        if los_axis == 0:
                los_dist = k_comp[0]
        elif los_axis == 1:
                los_dist = k_comp[1]
        elif los_axis == 2:
                los_dist = k_comp[2]
        else:
                raise Exception('Your space is not %d-dimensional!' % los_axis)

        #mu=cos(theta) = k_par/k
        mu = np.abs(los_dist/k) if absolute_mus else los_dist/np.abs(k)
        mu[np.where(k < 0.001)] = np.nan
        
        return mu
=======
	'''
	Get the k values for input array with given dimensions.
	Return k components and magnitudes.
	For internal use.
	'''
	dim = len(input_array.shape)
	if dim == 1:
		nx = input_array.shape[0]
		x  = np.hstack((np.arange(nx/2+1),np.arange(1-nx/2,0))) if nx%2==0 else np.hstack((np.arange((nx-1)/2+1),np.arange(-(nx-1)/2,0)))
		kx = fftpack.fftshift(2.*np.pi*x/box_dims[0])
		return [kx], kx
	elif dim == 2:
		nx = input_array.shape[0]
		ny = input_array.shape[1]
		x1 = np.hstack((np.arange(nx/2+1),np.arange(1-nx/2,0))) if nx%2==0 else np.hstack((np.arange((nx-1)/2+1),np.arange(-(nx-1)/2,0)))
		y1 = np.hstack((np.arange(ny/2+1),np.arange(1-ny/2,0))) if ny%2==0 else np.hstack((np.arange((ny-1)/2+1),np.arange(-(ny-1)/2,0)))
		x,y = np.meshgrid(x1,y1) #np.indices(input_array.shape, dtype='int32')
		x,y = x.T, y.T
		kx = fftpack.fftshift(2.*np.pi*x/box_dims[0])
		ky = fftpack.fftshift(2.*np.pi*y/box_dims[1])
		k = np.sqrt(kx**2 + ky**2)
		return [kx, ky], k
	elif dim == 3:
		nx = input_array.shape[0]
		ny = input_array.shape[1]
		nz = input_array.shape[2]
		x1 = np.hstack((np.arange(nx/2+1),np.arange(1-nx/2,0))) if nx%2==0 else np.hstack((np.arange((nx-1)/2+1),np.arange(-(nx-1)/2,0)))
		y1 = np.hstack((np.arange(ny/2+1),np.arange(1-ny/2,0))) if ny%2==0 else np.hstack((np.arange((ny-1)/2+1),np.arange(-(ny-1)/2,0)))
		z1 = np.hstack((np.arange(nz/2+1),np.arange(1-nz/2,0))) if nz%2==0 else np.hstack((np.arange((nz-1)/2+1),np.arange(-(nz-1)/2,0)))
		x,y,z = np.meshgrid(x1,y1,z1) #np.indices(input_array.shape, dtype='int32')
		x,y,z = x.T, y.T, z.T
		kx = fftpack.fftshift(2.*np.pi*x/box_dims[0])
		ky = fftpack.fftshift(2.*np.pi*y/box_dims[1])
		kz = fftpack.fftshift(2.*np.pi*y/box_dims[2])
		k = np.sqrt(kx**2 + ky**2 + kz**2 )		
		return [kx,ky,kz], k

def _get_mu(k_comp, k, los_axis):
	'''
	Get the mu values for given k values and 
	a line-of-sight axis.
	For internal use
	'''
		
	#Line-of-sight distance from center 
	if los_axis == 0:
		los_dist = k_comp[0]
	elif los_axis == 1:
		los_dist = k_comp[1]
	elif los_axis == 2:
		los_dist = k_comp[2]
	else:
		raise Exception('Your space is not %d-dimensional!' % los_axis)

	#mu=cos(theta) = k_par/k
	mu = los_dist/np.abs(k)
	mu[np.where(k < 0.001)] = np.nan
	
	return mu
>>>>>>> c1c3e652


def _get_kbins(kbins, box_dims, k, binning='log', breakpoint=0.1):
        '''
        Make a list of bin edges if kbins is an integer,
        otherwise return it as it is.
        '''
        if isinstance(kbins,int):
                kmin = 2.*np.pi/min(box_dims)
                if binning=='linear': kbins = np.linspace(kmin, k.max(), kbins+1)
                elif binning=='log': kbins = 10**np.linspace(np.log10(kmin), np.log10(k.max()), kbins+1)
                else:
                        kbins_low  = np.linspace(kmin, k.max(), kbins+1)
                        kbins_high = 10**np.linspace(np.log10(kmin), np.log10(k.max()), kbins+1)
                        kbins = np.hstack((kbins_low[kbins_low<breakpoint],kbins_high[kbins_high>breakpoint]))          
        return kbins


def _get_dims(box_dims, ashape):
        '''
        If box dims is a scalar, assume that dimensions
        are cubic and make a list
        If it's not given, assume it's the default value of the box
        size
        Otherwise, return as it is
        '''
        if box_dims == None:
                return [conv.LB]*len(ashape)
        if not hasattr(box_dims, '__iter__'):
                return [box_dims]*len(ashape)
        return box_dims

def dimensionless_ps(data, kbins=100, box_dims=None, binning='log', factor=10):
        '''
        Dimensionless power spectrum is P(k)*k^3/(2pi^2)

        Parameters
        ----------
        data    : ndarray
                The numpy data whose power spectrum is to be determined.
        kbins   : int
                Number of bins for in the k-space (Default: 100).
        box_dims: float
                The size of the box in Mpc (Default: Takes the value from the set_sim_constants).
        binning : str
                The type of binning to be used for the k-space (Default: 'log').
        factor  : int
                The factor multiplied to the given kbins to smooth the spectrum from (Default: 10).

        Returns
        -------
        (\Delta^2, ks)
        '''
        Pk, ks = power_spectrum_1d(data, kbins=kbins*factor, box_dims=box_dims, binning=binning)
        ks_new = np.array([ks[factor*(i+0.5)] for i in range(kbins)])
        k3Pk   = ks**3*Pk
        k3Pk_  = np.array([k3Pk[factor*i:factor*(i+1)].mean() for i in range(kbins)])
        return k3Pk_/2/np.pi**2, ks_new

def _get_nonzero_idx(ps_shape, los_axis):
        '''
        Get the indices where k_perp != 0
        '''
        x,y,z = np.indices(ps_shape)
        if los_axis == 0:
                zero_idx = (y == ps_shape[1]/2)*(z == ps_shape[2]/2)
        elif los_axis == 1:
                zero_idx = (x == ps_shape[0]/2)*(z == ps_shape[2]/2)
        else:
                zero_idx = (x == ps_shape[0]/2)*(y == ps_shape[1]/2)
        good_idx = np.invert(zero_idx)
        return good_idx

<|MERGE_RESOLUTION|>--- conflicted
+++ resolved
@@ -354,60 +354,6 @@
 #Some methods for internal use
 
 def _get_k(input_array, box_dims):
-<<<<<<< HEAD
-        '''
-        Get the k values for input array with given dimensions.
-        Return k components and magnitudes.
-        For internal use.
-        '''
-        dim = len(input_array.shape)
-        if dim == 1:
-                x = np.arange(len(input_array))
-                center = x.max()/2.
-                kx = 2.*np.pi*(x-center)/box_dims[0]
-                return [kx], kx
-        elif dim == 2:
-                x,y = np.indices(input_array.shape, dtype='int32')
-                center = np.array([(x.max()-x.min())/2, (y.max()-y.min())/2])
-                kx = 2.*np.pi * (x-center[0])/box_dims[0]
-                ky = 2.*np.pi * (y-center[1])/box_dims[1]
-                k = np.sqrt(kx**2 + ky**2)
-                return [kx, ky], k
-        elif dim == 3:
-                x,y,z = np.indices(input_array.shape, dtype='int32')
-                center = np.array([(x.max()-x.min())/2, (y.max()-y.min())/2, \
-                                                (z.max()-z.min())/2])
-                kx = 2.*np.pi * (x-center[0])/box_dims[0]
-                ky = 2.*np.pi * (y-center[1])/box_dims[1]
-                kz = 2.*np.pi * (z-center[2])/box_dims[2]
-
-                k = np.sqrt(kx**2 + ky**2 + kz**2 )             
-                return [kx,ky,kz], k
-
-
-def _get_mu(k_comp, k, los_axis, absolute_mus):
-        '''
-        Get the mu values for given k values and 
-        a line-of-sight axis.
-        For internal use
-        '''
-                
-        #Line-of-sight distance from center 
-        if los_axis == 0:
-                los_dist = k_comp[0]
-        elif los_axis == 1:
-                los_dist = k_comp[1]
-        elif los_axis == 2:
-                los_dist = k_comp[2]
-        else:
-                raise Exception('Your space is not %d-dimensional!' % los_axis)
-
-        #mu=cos(theta) = k_par/k
-        mu = np.abs(los_dist/k) if absolute_mus else los_dist/np.abs(k)
-        mu[np.where(k < 0.001)] = np.nan
-        
-        return mu
-=======
 	'''
 	Get the k values for input array with given dimensions.
 	Return k components and magnitudes.
@@ -445,29 +391,29 @@
 		k = np.sqrt(kx**2 + ky**2 + kz**2 )		
 		return [kx,ky,kz], k
 
-def _get_mu(k_comp, k, los_axis):
-	'''
-	Get the mu values for given k values and 
-	a line-of-sight axis.
-	For internal use
-	'''
-		
-	#Line-of-sight distance from center 
-	if los_axis == 0:
-		los_dist = k_comp[0]
-	elif los_axis == 1:
-		los_dist = k_comp[1]
-	elif los_axis == 2:
-		los_dist = k_comp[2]
-	else:
-		raise Exception('Your space is not %d-dimensional!' % los_axis)
-
-	#mu=cos(theta) = k_par/k
-	mu = los_dist/np.abs(k)
-	mu[np.where(k < 0.001)] = np.nan
-	
-	return mu
->>>>>>> c1c3e652
+
+def _get_mu(k_comp, k, los_axis, absolute_mus):
+        '''
+        Get the mu values for given k values and 
+        a line-of-sight axis.
+        For internal use
+        '''
+                
+        #Line-of-sight distance from center 
+        if los_axis == 0:
+                los_dist = k_comp[0]
+        elif los_axis == 1:
+                los_dist = k_comp[1]
+        elif los_axis == 2:
+                los_dist = k_comp[2]
+        else:
+                raise Exception('Your space is not %d-dimensional!' % los_axis)
+
+        #mu=cos(theta) = k_par/k
+        mu = np.abs(los_dist/k) if absolute_mus else los_dist/np.abs(k)
+        mu[np.where(k < 0.001)] = np.nan
+        
+        return mu
 
 
 def _get_kbins(kbins, box_dims, k, binning='log', breakpoint=0.1):
